# Disables browser sign-in

--- a/components/signin/core/browser/signin_manager_base.cc
+++ b/components/signin/core/browser/signin_manager_base.cc
@@ -158,7 +158,7 @@
 bool SigninManagerBase::IsInitialized() const { return initialized_; }
 
 bool SigninManagerBase::IsSigninAllowed() const {
-  return client_->GetPrefs()->GetBoolean(prefs::kSigninAllowed);
+  return false;
 }
 
 AccountInfo SigninManagerBase::GetAuthenticatedAccountInfo() const {
--- a/chrome/browser/ui/chrome_pages.cc
+++ b/chrome/browser/ui/chrome_pages.cc
@@ -76,12 +76,6 @@
   ShowSingletonTabOverwritingNTP(browser, params);
 }
 
-void NavigateToSingletonTab(Browser* browser, const GURL& url) {
-  NavigateParams params(GetSingletonTabNavigateParams(browser, url));
-  params.path_behavior = NavigateParams::IGNORE_AND_NAVIGATE;
-  ShowSingletonTabOverwritingNTP(browser, params);
-}
-
 // Shows either the help app or the appropriate help page for |source|. If
 // |browser| is NULL and the help page is used (vs the app), the help page is
 // shown in the last active browser. If there is no such browser, a new browser
<<<<<<< HEAD
@@ -386,6 +380,7 @@
 #if !defined(OS_ANDROID)
 void ShowBrowserSignin(Browser* browser,
                        signin_metrics::AccessPoint access_point) {
+#if 0
   Profile* original_profile = browser->profile()->GetOriginalProfile();
   SigninManagerBase* manager =
       SigninManagerFactory::GetForProfile(original_profile);
@@ -426,6 +421,7 @@
             false));
     DCHECK_GT(browser->tab_strip_model()->count(), 0);
   }
+#endif 
=======
@@ -386,46 +380,6 @@
 #if !defined(OS_ANDROID)
 void ShowBrowserSignin(Browser* browser,
                        signin_metrics::AccessPoint access_point) {
-  Profile* original_profile = browser->profile()->GetOriginalProfile();
-  SigninManagerBase* manager =
-      SigninManagerFactory::GetForProfile(original_profile);
-  DCHECK(manager->IsSigninAllowed());
-
-  // If the browser's profile is an incognito profile, make sure to use
-  // a browser window from the original profile. The user cannot sign in
-  // from an incognito window.
-  auto displayer =
-      std::make_unique<ScopedTabbedBrowserDisplayer>(original_profile);
-  browser = displayer->browser();
-
-#if defined(OS_CHROMEOS)
-  // ChromeOS doesn't have the avatar bubble.
-  const bool can_show_avatar_bubble = false;
-#else
-  // The sign-in modal dialog is presented as a tab-modal dialog (which is
-  // automatically dismissed when the page navigates). Displaying the dialog on
-  // a new tab that loads any page will lead to it being dismissed as soon as
-  // the new tab is loaded. So the sign-in dialog must only be presented on top
-  // of an existing tab.
-  //
-  // If ScopedTabbedBrowserDisplayer had to create a (non-incognito) Browser*,
-  // it won't have any tabs yet. Fallback to the full-tab sign-in flow in this
-  // case.
-  const bool can_show_avatar_bubble = !browser->tab_strip_model()->empty();
-#endif  // defined(OS_CHROMEOS)
-
-  if (can_show_avatar_bubble) {
-    browser->window()->ShowAvatarBubbleFromAvatarButton(
-        BrowserWindow::AVATAR_BUBBLE_MODE_SIGNIN,
-        signin::ManageAccountsParams(), access_point, false);
-  } else {
-    NavigateToSingletonTab(
-        browser,
-        signin::GetPromoURLForTab(
-            access_point, signin_metrics::Reason::REASON_SIGNIN_PRIMARY_ACCOUNT,
-            false));
-    DCHECK_GT(browser->tab_strip_model()->count(), 0);
-  }
>>>>>>> 265987d9
 }
 
 void ShowBrowserSigninOrSettings(Browser* browser,<|MERGE_RESOLUTION|>--- conflicted
+++ resolved
@@ -26,21 +26,6 @@
  // Shows either the help app or the appropriate help page for |source|. If
  // |browser| is NULL and the help page is used (vs the app), the help page is
  // shown in the last active browser. If there is no such browser, a new browser
-<<<<<<< HEAD
-@@ -386,6 +380,7 @@
- #if !defined(OS_ANDROID)
- void ShowBrowserSignin(Browser* browser,
-                        signin_metrics::AccessPoint access_point) {
-+#if 0
-   Profile* original_profile = browser->profile()->GetOriginalProfile();
-   SigninManagerBase* manager =
-       SigninManagerFactory::GetForProfile(original_profile);
-@@ -426,6 +421,7 @@
-             false));
-     DCHECK_GT(browser->tab_strip_model()->count(), 0);
-   }
-+#endif 
-=======
 @@ -386,46 +380,6 @@
  #if !defined(OS_ANDROID)
  void ShowBrowserSignin(Browser* browser,
@@ -85,7 +70,6 @@
 -            false));
 -    DCHECK_GT(browser->tab_strip_model()->count(), 0);
 -  }
->>>>>>> 265987d9
  }
  
  void ShowBrowserSigninOrSettings(Browser* browser,